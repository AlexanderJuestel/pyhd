--- conflicted
+++ resolved
@@ -1,6 +1,6 @@
 # Contributing
 
-We welcome and encourage everyone to contribute to PyHeatDemand! 
+We welcome and encourage everyone to contribute to PyHD! 
 Contributions can be questions, bug reports, feature requests and new code. 
 Here is how to get started.
 
@@ -9,28 +9,21 @@
 ### Questions
 
 For questions about PyHeatDemand (e.g. its applications, functionality, and usage), 
-<<<<<<< HEAD
-please [search the existing issues for related questions](https://github.com/AlexanderJuestel/pyheatdemand/issues).
-If your question has not already been asked, then [make a new issue](https://github.com/AlexanderJuestel/pyheatdemand/issues/new/choose).
-=======
-
-please [search the existing issues for related questions](https://github.com/AlexanderJuestel/pyheatdemand/issues).
-If your question has not already been asked, then [make a new issue](https://github.com/AlexanderJuestel/pyheatdemand/issues/new/choose).
-
->>>>>>> 418de023
+please [search the existing issues for related questions](https://github.com/AlexanderJuestel/pyhheatdemand/issues).
+If your question has not already been asked, then [make a new issue](https://github.com/AlexanderJuestel/pyhheatdemand/issues/new/choose).
 
 ### Reporting Bugs
 
-Please report bugs on the [issue page using the bug report template](https://github.com/AlexanderJuestel/pyheatdemand/issues/new?assignees=&labels=&template=bug_report.md&title=) and label the issue as a bug.
+Please report bugs on the [issue page using the bug report template](https://github.com/AlexanderJuestel/pyhheatdemand/issues/new?assignees=&labels=&template=bug_report.md&title=) and label the issue as a bug.
 The template asks essential questions for you to answer so that we can to understand, reproduce, and fix the bug. 
 Be verbose!
 Whenever possible, provide tracebacks and/or error messages, screenshots, and sample code or other files.
 
 ### Feature Requests
 
-We encourage users to submit ideas for improvements to the PyHeatDemand project. For
+We encourage users to submit ideas for improvements to the PyHD project. For
 this please create an issue on the
- [issue page](https://github.com/AlexanderJuestel/pyheatdemand/issues) with the *Feature 
+ [issue page](https://github.com/AlexanderJuestel/pyhheatdemand/issues) with the *Feature 
  Request* template and label. Please make sure to use a descriptive title and to
  provide ample background information to help us implement that functionality
  in the future.
@@ -46,7 +39,7 @@
 Contributions should address an open issue (either a bug or a feature request).
 If you have found a new bug 
 or have an idea or a new feature, 
-then please [open the issue](https://github.com/AlexanderJuestel/pyheatdemand/issues/new/choose) 
+then please [open the issue](https://github.com/AlexanderJuestel/pyhheatdemand/issues/new/choose) 
 for discussion and link to that issue in your pull request.
 
 ### Python code guidelines
@@ -85,7 +78,7 @@
 ### Licensing
 
 All contributed code will be licensed under 
-[a LGPL-3 license](https://github.com/AlexanderJuestel/pyheatdemand/blob/main/LICENSE).
+[a LGPL-3 license](https://github.com/AlexanderJuestel/pyhheatdemand/blob/main/LICENSE).
 If you did not write the code yourself, 
 it is your responsibility to ensure that the existing license is compatible 
 and included in the contributed files. 
@@ -96,9 +89,9 @@
 Our test suite uses [`pytest`](https://docs.pytest.org/). 
 You should be familiar with `pytest` before contributing.
 Please run all tests locally before creating a pull request. 
-You can do this by running `pytest` via your terminal in your PyHeatDemand folder:
+You can do this by running `pytest` via your terminal in your PyHD folder:
 ```bash
-cd ./path/to/pyheatdemand
+cd ./path/to/pyhheatdemand
 pytest
 ```
 All tests are located in the `test` folder and its subfolders.  
@@ -107,4 +100,4 @@
 ### Pull Requests
 
 All contributions are made via pull requests (PR's) to the main branch. 
-You must complete the checklist in the [PR template](https://github.com/AlexanderJuestel/pyheatdemand/blob/main/PULL_REQUEST_TEMPLATE.md) before we will review the PR and consider merging your contribution.+You must complete the checklist in the [PR template](https://github.com/AlexanderJuestel/pyhheatdemand/blob/main/PULL_REQUEST_TEMPLATE.md) before we will review the PR and consider merging your contribution.