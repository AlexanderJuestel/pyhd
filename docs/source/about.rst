--- conflicted
+++ resolved
@@ -4,13 +4,9 @@
 =====
 
 **PyHD** is an open-source Python package for processing and harmonizing multi-scale-multi-type heat demand input data for
-<<<<<<< HEAD
+
 constructing local to transnational harmonized heat demand maps (rasters). Knowledge about the heat demand (MWh/area/year) of a respective building,
 district, city, state, country, or even on a continental scale is crucial for an adequate heat demand analysis or
-=======
-constructing heat demand maps (raster). Knowledge about the heat demand (MWh/area/year) of a respective building,
-district, city, state, country, or even on a continental scale is crucial for adequate heat demand planning or
->>>>>>> 7f908ef3
 planning for providing power plant capacities. Mapping of the heat demand may also identify potential areas for new
 district heating networks or even geothermal power plants for climate-friendly heat production.
 
@@ -78,13 +74,6 @@
 FAIR Principle
 --------------
 
-<<<<<<< HEAD
-<<<<<<< HEAD
-=======
-
->>>>>>> 789976cec3fc7fbd47fde37bfbb02cf7dbadf46f
-=======
->>>>>>> 85139dfcf4870d1453b8dc45ca21ba4b19dc11f2
 The developers of PyHD want to make the API, the tutorials and examples meet and adhere to the FAIR data principles (e.g. `FAIR Principles <https://www.nature.com/articles/sdata201618#:~:text=This%20article%20describes%20four%20foundational,contemporary%2C%20formal%20scholarly%20digital%20publishing.>`_).
 
 **Findable**
